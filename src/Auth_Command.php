<?php

/**
 * Configure HTTP Authentication and whitelisting for EasyEngine site
 *
 * ## EXAMPLES
 *
 *        # Add auth to a site
 *        $ ee auth create example.com --user=test --pass=test
 *
 *        # Delete auth from a site
 *        $ ee auth delete example.com --user=test
 *
 * @package ee-cli
 */

use EE\Model\Auth;
use EE\Model\Whitelist;
use Symfony\Component\Filesystem\Filesystem;
use function EE\Auth\Utils\verify_htpasswd_is_present;
use function EE\Site\Utils\auto_site_name;
use function EE\Site\Utils\get_site_info;
use function EE\Site\Utils\reload_global_nginx_proxy;

class Auth_Command extends EE_Command {

	/**
	 * @var Filesystem $fs Symfony Filesystem object.
	 */
	private $fs;

	/**
	 * @var array $site_data Object containing essential site related information.
	 */
	private $site_data;

	public function __construct() {

		$this->fs = new Filesystem();
	}

	/**
	 * Creates http authentication for a site.
	 *
	 * ## OPTIONS
	 *
	 * [<site-name>]
	 * : Name of website / `global` for global scope.
	 *
	 * [--user=<user>]
	 * : Username for http auth.
	 *
	 * [--pass=<pass>]
	 * : Password for http auth.
	 *
	 * [--ip=<ip>]
	 * : IP to whitelist.
	 *
	 * ## EXAMPLES
	 *
	 *     # Add auth on site with default username(easyengine) and random password
	 *     $ ee auth create example.com
	 *
	 *     # Add auth on all sites with default username and random password
	 *     $ ee auth create global
	 *
	 *     # Add auth on site with predefined username and password
	 *     $ ee auth create example.com --user=test --pass=password
	 *
	 *     # Add auth on site with default username and random password
	 *     $ ee auth create example.com --pass=password
	 *
	 */
	public function create( $args, $assoc_args ) {

		verify_htpasswd_is_present();

		$global   = $this->populate_info( $args, __FUNCTION__ );
		$ips      = \EE\Utils\get_flag_value( $assoc_args, 'ip' );
		$site_url = $global ? 'default' : $this->site_data->site_url;

		if ( $ips ) {
			$this->create_whitelist( $site_url, $ips );
		} else {
			$this->create_auth( $assoc_args, $global, $site_url );
		}
	}

	/**
	 * Creates http auth
	 *
	 * @param array  $assoc_args Assoc args passed to command
	 * @param bool   $global     Enable auth on global
	 * @param string $site_url   URL of site
	 *
	 * @throws Exception
	 */
	private function create_auth( array $assoc_args, bool $global, string $site_url ) {
		$user      = \EE\Utils\get_flag_value( $assoc_args, 'user', ( $global ? 'easyengine' : 'ee-' . EE\Utils\random_password( 6 ) ) );
		$pass      = \EE\Utils\get_flag_value( $assoc_args, 'pass', EE\Utils\random_password() );
		$auth_data = [
			'site_url' => $site_url,
			'username' => $user,
			'password' => $pass,
		];

<<<<<<< HEAD
		if ( 'site' === $scope || 'all' === $scope ) {
			$site_auth_file_name = $site_url;
			Auth::create( $auth_data );
			$params = $this->fs->exists( EE_ROOT_DIR . '/nginx/htpasswd/' . $site_auth_file_name ) ? 'b' : 'bc';
			EE::exec( sprintf( 'docker exec %s htpasswd -%s /etc/nginx/htpasswd/%s %s %s', EE_PROXY_TYPE, $params, $site_auth_file_name, $user, $pass ) );
=======
		$query_conditions = [
			'site_url' => $site_url,
		];
		$error_message    = sprintf( 'Auth already exists on %s. To update it, use `ee auth update`', 'default' === $site_url ? 'global scope' : $site_url );

		if ( isset( $assoc_args['user'] ) ) {
			$query_conditions['username'] = $user;
			$error_message                = "Auth for user $user already exists for this site";
>>>>>>> df878f10
		}

		$existing_auths = Auth::where( $query_conditions );

		if ( ! empty( $existing_auths ) ) {
			EE::error( $error_message );
		}

		$admin_tools_auth = Auth::get_global_admin_tools_auth();
		if ( 'default' === $site_url && ! empty( $admin_tools_auth ) ) {
			$admin_tools_auth[0]->site_url = 'default';
			$admin_tools_auth[0]->save();
		} else {
			Auth::create( $auth_data );
<<<<<<< HEAD
			$params = $this->fs->exists( EE_ROOT_DIR . '/nginx/htpasswd/' . $site_auth_file_name ) ? 'b' : 'bc';
			EE::exec( sprintf( 'docker exec %s htpasswd -%s /etc/nginx/htpasswd/%s %s %s', EE_PROXY_TYPE, $params, $site_auth_file_name, $user, $pass ) );
=======
		}

		if ( 'default' === $site_url ) {
			$this->generate_global_auth_files();
		} else {
			$this->generate_site_auth_files( $site_url );
>>>>>>> df878f10
		}

		EE::log( 'Reloading global reverse proxy.' );
		reload_global_nginx_proxy();

		EE::success( sprintf( 'Auth successfully updated for `%s` scope. New values added:', $this->site_data->site_url ) );
		EE::line( 'User: ' . $user );
		EE::line( 'Pass: ' . $pass );

	}

	/**
	 * Creates http auth whitelist
	 *
	 * @param string $site_url URL of site
	 * @param string $ips      IPs to whitelist
	 *
	 * @throws Exception
	 */
	private function create_whitelist( string $site_url, string $ips ) {
		// TODO: Validate IPs
		$user_ips = array_filter( explode( ',', $ips ), 'strlen' );      // Remove empty IPs

		if ( Whitelist::has_ips( $site_url ) ) {
			EE::error( "Whitelist is already created on $site_url. To update IPs use `ee auth update` instead" );
		}

		foreach ( $user_ips as $ip ) {
			Whitelist::create(
				[
					'site_url' => $site_url,
					'ip'       => $ip,
				]
			);
		}

		if ( 'default' === $site_url ) {
			$this->generate_global_whitelist();
		} else {
			$this->generate_site_whitelist( $site_url );
		}

		reload_global_nginx_proxy();
	}

	/**
	 * Function to populate basic info from args
	 *
	 * @param array  $args    args passed from function.
	 * @param string $command command name that is calling the function.
	 *
	 * @return bool $global Whether the command is global or site-specific.
	 */
	private function populate_info( $args, $command ) {

<<<<<<< HEAD
		foreach ( $auths as $auth ) {
			$username   = $auth->username;
			$User_scope = $auth->scope;
			$auth->delete();
			$site_auth_file_name = ( 'admin-tools' === $auth->scope ) ? $site_url . '_admin_tools' : $site_url;
			EE::exec( sprintf( 'docker exec %s htpasswd -D /etc/nginx/htpasswd/%s %s', EE_PROXY_TYPE, $site_auth_file_name, $auth->username ) );
			$file = EE_ROOT_DIR . '/nginx/htpasswd/' . $site_auth_file_name;
			if ( empty( trim( file_get_contents( $file ) ) ) ) {
				$this->fs->remove( $file );
			}
			EE::success( sprintf( 'http auth successfully removed of user: %s for %s.', $username, $User_scope ) );
=======
		$global = false;
		if ( isset( $args[0] ) && 'global' === $args[0] ) {
			$this->site_data = (object) [ 'site_url' => $args[0] ];
			$global          = true;
		} else {
			$args            = auto_site_name( $args, 'auth', $command );
			$this->site_data = get_site_info( $args, true, true, false );
>>>>>>> df878f10
		}

		return $global;
	}

	/**
	 * Generates auth files for global auth and all sites
	 *
	 * @throws Exception
	 */
	private function generate_global_auth_files() {

		$global_admin_tools_auth = Auth::get_global_admin_tools_auth();

		if ( ! empty( $global_admin_tools_auth ) ) {
			EE::exec( sprintf( 'docker exec %s htpasswd -bc /etc/nginx/htpasswd/default_admin_tools %s %s', EE_PROXY_TYPE, $global_admin_tools_auth->username, $global_admin_tools_auth->password ) );
		} else {
			$this->fs->remove( EE_CONF_ROOT . '/nginx/htpasswd/default_admin_tools' );
			$this->fs->remove( EE_CONF_ROOT . '/nginx/htpasswd/default' );
			$auths = Auth::get_global_auths();

			foreach ( $auths as $key => $auth ) {
				$flags = 'b';

				if ( 0 === $key ) {
					$flags = 'bc';
				}

				EE::exec( sprintf( 'docker exec %s htpasswd -%s /etc/nginx/htpasswd/default %s %s', EE_PROXY_TYPE, $flags, $auth->username, $auth->password ) );
			}

			$sites = array_unique(
				array_column(
					Auth::all( [ 'site_url' ] ),
					'site_url'
				)
			);

			foreach ( $sites as $site ) {
				$this->generate_site_auth_files( $site );
			}
		}
	}

	/**
	 * Generates auth files for a site
	 *
	 * @param string $site_url URL of site
	 *
	 * @throws Exception
	 */
	private function generate_site_auth_files( string $site_url ) {
		$site_auth_file = EE_CONF_ROOT . '/nginx/htpasswd/' . $site_url;
		$this->fs->remove( $site_auth_file );

		$auths = array_merge(
			Auth::get_global_auths(),
			Auth::where( 'site_url', $site_url )
		);

<<<<<<< HEAD
		$file         = EE_ROOT_DIR . '/nginx/vhost.d/';
		$file         .= $global ? 'default_acl' : $this->site_data->site_url . '_acl';
		$user_ips     = array_filter( explode( ',', $ip ), 'strlen' );
		$existing_ips = $this->get_ips_from_file( $global );
=======
		foreach ( $auths as $key => $auth ) {
			$flags = 'b';
>>>>>>> df878f10

			if ( $key === 0 ) {
				$flags = 'bc';
			}
			EE::exec( sprintf( 'docker exec %s htpasswd -%s /etc/nginx/htpasswd/%s %s %s', EE_PROXY_TYPE, $flags, $site_url, $auth->username, $auth->password ) );
		}
	}

	/**
	 * Generates global whitelist file and regeneates all site files
	 *
	 * @throws Exception
	 */
	private function generate_global_whitelist() {
		$this->generate_site_whitelist( 'default' );

		$sites = array_unique(
			array_column(
				Whitelist::all( [ 'site_url' ] ),
				'site_url'
			)
		);

		foreach ( $sites as $site ) {
			$this->generate_site_whitelist( $site->site_url );
		}
	}

	/**
	 * Generates site whitelist files
	 *
	 * @param string $site_url
	 *
	 * @throws Exception
	 */
	private function generate_site_whitelist( string $site_url ) {
		$site_whitelist_file = EE_CONF_ROOT . '/nginx/vhost.d/' . $site_url . '_acl';
		$this->fs->remove( $site_whitelist_file );

		$whitelists = array_column(
			'default' === $site_url ? Whitelist::get_global_ips() :
				array_merge(
					Whitelist::get_global_ips(),
					Whitelist::where( 'site_url', $site_url )
				),
			'ip'
		);

		$this->put_ips_to_file( $site_whitelist_file, $whitelists );
	}

	/**
	 * Function to put list of ip's into a file.
	 *
	 * @param string $file Path of file to write ip's in.
	 * @param array  $ips  List of ip's.
	 */
	private function put_ips_to_file( string $file, array $ips ) {

		if ( empty( $ips ) ) {
			return;
		}

		$file_content = 'satisfy any;' . PHP_EOL;
		foreach ( $ips as $ip ) {
			$file_content .= "allow $ip;" . PHP_EOL;
		}
		$file_content .= 'deny all;';
		$this->fs->dumpFile( $file, $file_content );
	}

	/**
	 * Updates http authentication password for a site.
	 *
	 * ## OPTIONS
	 *
	 * [<site-name>]
	 * : Name of website / `global` for global auth.
	 *
	 * [--user=<user>]
	 * : Username for http auth.
	 *
	 * [--pass=<pass>]
	 * : Password for http auth.
	 *
	 * [--ip=<ip>]
	 * : IP to whitelist.
	 *
	 * ## EXAMPLES
	 *
	 *     # Update auth password on global auth with default username and random password
	 *     $ ee auth update global --user=easyengine
	 *
	 *     # Update auth password on site with predefined username and password
	 *     $ ee auth update example.com --user=test --pass=password
	 *
	 */
	public function update( $args, $assoc_args ) {

		verify_htpasswd_is_present();

		$global   = $this->populate_info( $args, __FUNCTION__ );
		$site_url = $global ? 'default' : $this->site_data->site_url;
		$ips       = EE\Utils\get_flag_value( $assoc_args, 'ip' );

		if ( $ips ) {
			$this->update_whitelist( $site_url, $ips );
		} else {
			$this->update_auth( $assoc_args, $site_url );
		}
	}

	/**
	 * Update whitelist IPs
	 *
	 * @param array  $assoc_args
	 * @param string $site_url
	 */
<<<<<<< HEAD
	private function get_ips_from_file( $global ) {

		$file         = EE_ROOT_DIR . '/nginx/vhost.d/';
		$file         .= $global ? 'default_acl' : $this->site_data->site_url . '_acl';
		$existing_ips = [];
		if ( $this->fs->exists( $file ) ) {
			$existing_ips_in_file = array_slice( array_filter( explode( PHP_EOL, file_get_contents( $file ) ), 'trim' ), 1, - 1 );
			foreach ( $existing_ips_in_file as $ip_in_file ) {
				$existing_ips[] = str_replace( [ 'allow ', ';' ], '', trim( $ip_in_file ) );
			}
=======
	public function update_auth( array $assoc_args, string $site_url ) {
		$user = EE\Utils\get_flag_value( $assoc_args, 'user' );

		if ( ! $user ) {
			EE::error( 'Please provide auth user with --user flag' );
>>>>>>> df878f10
		}

		$pass = EE\Utils\get_flag_value( $assoc_args, 'pass', EE\Utils\random_password() );

		$auths = $this->get_auths( $site_url, $user );

		foreach ( $auths as $auth ) {
			$auth->password = $pass;
			$auth->save();
		}

		if ( 'default' === $site_url ) {
			$this->generate_global_auth_files();
		} else {
			$this->generate_site_auth_files( $site_url );
		}

		EE::log( 'Reloading global reverse proxy.' );
		reload_global_nginx_proxy();

		EE::success( sprintf( 'Auth successfully updated for `%s` scope. New values added:', $this->site_data->site_url ) );
		EE::line( 'User: ' . $user );
		EE::line( 'Pass: ' . $pass );
	}

	/**
	 * Update whitelist IPs
	 *
	 * @param string $site_url
	 * @param string $ips
	 *
	 * @throws Exception
	 */
	public function update_whitelist( string $site_url, string $ips ) {
		// TODO: Validate IPs
		$user_ips = array_filter( explode( ',', $ips ), 'strlen' );      // Remove empty IPs

		foreach ( $user_ips as $ip ) {
			$existing_ips = Whitelist::where(
				[
					'site_url' => $site_url,
					'ip'       => $ip,
				]
			);

			if ( ! empty( $existing_ips ) ) {
				EE::log( $existing_ips[0]->ip . " has already been whitelisted on $site_url. Skipping it." );
				continue;
			}

			Whitelist::create(
				[
					'site_url' => $site_url,
					'ip'       => $ip,
				]
			);
		}

		if ( 'default' === $site_url ) {
			$this->generate_global_whitelist();
		} else {
			$this->generate_site_whitelist( $site_url );
		}

		reload_global_nginx_proxy();

	}

	/**
	 * Gets all the authentication objects from db.
	 *
	 * @param string $site_url       Site URL.
	 * @param string $user           User for which the auth need to be fetched.
	 * @param bool   $error_if_empty Exit if auth is not present
	 *
	 * @return array Array of auth models.
	 * @throws Exception
	 */
	private function get_auths( $site_url, $user, $error_if_empty = true ) {

		$where_conditions = [ 'site_url' => $site_url ];

		$user_error_msg = '';
		if ( $user ) {
			$where_conditions['username'] = $user;
			$user_error_msg               = ' with username: ' . $user;
		}

		$auths = Auth::where( $where_conditions );

		if ( empty( $auths ) && $error_if_empty ) {
			$site = ( 'default' === $site_url ) ? 'global' : $site_url;
			EE::error( sprintf( 'Auth%s does not exists on %s', $user_error_msg, $site ) );
		}

		return $auths;
	}

	/**
	 * Deletes http authentication for a site. Default: removes http authentication from site. If `--user` is passed it removes that specific user.
	 *
	 * ## OPTIONS
	 *
	 * [<site-name>]
	 * : Name of website / `global` for global scope.
	 *
	 * [--user=<user>]
	 * : Username that needs to be deleted.
	 *
	 * [--ip=<ip>]
	 * : IP to whitelist.
	 *
	 * ## EXAMPLES
	 *
	 *     # Remove auth on site and its admin tools with default username(easyengine)
	 *     $ ee auth delete example.com
	 *
	 *     # Remove auth on site and its admin tools with custom username
	 *     $ ee auth delete example.com --user=example
	 *
	 *     # Remove global auth on all sites (but not admin tools) with default username(easyengine)
	 *     $ ee auth delete example.com --site
	 *
	 */
	public function delete( $args, $assoc_args ) {

		verify_htpasswd_is_present();

		$global   = $this->populate_info( $args, __FUNCTION__ );
		$site_url = $global ? 'default' : $this->site_data->site_url;
		$ip       = EE\Utils\get_flag_value( $assoc_args, 'ip' );

		if ( ! $ip ) {
			$user = EE\Utils\get_flag_value( $assoc_args, 'user' );
			$auths = $this->get_auths( $site_url, $user );

			foreach ( $auths as $auth ) {
				$auth->delete();
			}

			if ( 'default' === $site_url ) {
				$this->generate_global_auth_files();
			} else {
				$this->generate_site_auth_files( $site_url );
			}

			if ( $user ) {
				$success_message = sprintf( 'http auth successfully removed on %s.', $site_url );
			} else {
				$success_message = sprintf( 'http auth successfully removed on %s on %s user', $site_url, $user );
			}

			EE::success( $success_message );
			EE::log( 'Reloading global reverse proxy.' );
			reload_global_nginx_proxy();
		} else {

			if ( 'all' === $ip ) {
				$whitelists = Whitelist::where( [ 'site_url' => $site_url ] );

				foreach ( $whitelists as $whitelist ) {
					$whitelist->delete();
				}
			} else {
				// TODO: Validate IPs
				$user_ips = array_filter( explode( ',', $ip ), 'strlen' );      // Remove empty IPs

				foreach ( $user_ips as $ip ) {
					$existing_ips = Whitelist::where(
						[
							'site_url' => $site_url,
							'ip'       => $ip,
						]
					);

					if ( empty( $existing_ips ) ) {
						EE::log( $ip . " has not been whitelisted on $site_url. Skipping it." );
						continue;
					}

					$whitelist = Whitelist::where(
						[
							'site_url' => $site_url,
							'ip'       => $ip,
						]
					);

					$whitelist[0]->delete();
				}
			}

			if ( 'default' === $site_url ) {
				$this->generate_global_whitelist();
			} else {
				$this->generate_site_whitelist( $site_url );
			}

			reload_global_nginx_proxy();
		}
	}

	/**
	 * Lists http authentication users of a site.
	 *
	 * ## OPTIONS
	 *
	 * [<site-name>]
	 * : Name of website / `global` for global scope.
	 *
	 * [--ip]
	 * : Show whitelisted IPs of site.
	 *
	 * [--format=<format>]
	 * : Render output in a particular format.
	 * ---
	 * default: table
	 * options:
	 *   - table
	 *   - csv
	 *   - yaml
	 *   - json
	 *   - count
	 * ---
	 *
	 * ## EXAMPLES
	 *
	 *     # List all auth on site
	 *     $ ee auth list example.com
	 *
	 *     # List all global auth
	 *     $ ee auth list global
	 *
	 */
	public function list( $args, $assoc_args ) {

		$global   = $this->populate_info( $args, __FUNCTION__ );
		$site_url = $global ? 'default' : $this->site_data->site_url;
		$ip       = \EE\Utils\get_flag_value( $assoc_args, 'ip' );

		if ( $ip ) {
			$whitelists = Whitelist::where( 'site_url', $site_url );

			$formatter = new EE\Formatter( $assoc_args, [ 'ip' ] );
			$formatter->display_items( $whitelists );
		} else {
			$auths  = $this->get_auths( $site_url, false );
			$format = \EE\Utils\get_flag_value( $assoc_args, 'format' );

			$formatter = new EE\Formatter( $assoc_args, [ 'username', 'password' ] );
			$formatter->display_items( $auths );

			if ( 'default' === $site_url && 'table' === $format ) {
				if ( ! empty( Auth::get_global_admin_tools_auth() ) ) {
					EE::log( 'This auth is applied only on admin-tools' );
				} elseif ( ! empty( Auth::get_global_auths() ) ) {
					EE::log( 'This auth is applied on all sites' );
				}
			}
		}
	}
}<|MERGE_RESOLUTION|>--- conflicted
+++ resolved
@@ -104,13 +104,6 @@
 			'password' => $pass,
 		];
 
-<<<<<<< HEAD
-		if ( 'site' === $scope || 'all' === $scope ) {
-			$site_auth_file_name = $site_url;
-			Auth::create( $auth_data );
-			$params = $this->fs->exists( EE_ROOT_DIR . '/nginx/htpasswd/' . $site_auth_file_name ) ? 'b' : 'bc';
-			EE::exec( sprintf( 'docker exec %s htpasswd -%s /etc/nginx/htpasswd/%s %s %s', EE_PROXY_TYPE, $params, $site_auth_file_name, $user, $pass ) );
-=======
 		$query_conditions = [
 			'site_url' => $site_url,
 		];
@@ -119,7 +112,6 @@
 		if ( isset( $assoc_args['user'] ) ) {
 			$query_conditions['username'] = $user;
 			$error_message                = "Auth for user $user already exists for this site";
->>>>>>> df878f10
 		}
 
 		$existing_auths = Auth::where( $query_conditions );
@@ -134,17 +126,12 @@
 			$admin_tools_auth[0]->save();
 		} else {
 			Auth::create( $auth_data );
-<<<<<<< HEAD
-			$params = $this->fs->exists( EE_ROOT_DIR . '/nginx/htpasswd/' . $site_auth_file_name ) ? 'b' : 'bc';
-			EE::exec( sprintf( 'docker exec %s htpasswd -%s /etc/nginx/htpasswd/%s %s %s', EE_PROXY_TYPE, $params, $site_auth_file_name, $user, $pass ) );
-=======
 		}
 
 		if ( 'default' === $site_url ) {
 			$this->generate_global_auth_files();
 		} else {
 			$this->generate_site_auth_files( $site_url );
->>>>>>> df878f10
 		}
 
 		EE::log( 'Reloading global reverse proxy.' );
@@ -200,19 +187,6 @@
 	 */
 	private function populate_info( $args, $command ) {
 
-<<<<<<< HEAD
-		foreach ( $auths as $auth ) {
-			$username   = $auth->username;
-			$User_scope = $auth->scope;
-			$auth->delete();
-			$site_auth_file_name = ( 'admin-tools' === $auth->scope ) ? $site_url . '_admin_tools' : $site_url;
-			EE::exec( sprintf( 'docker exec %s htpasswd -D /etc/nginx/htpasswd/%s %s', EE_PROXY_TYPE, $site_auth_file_name, $auth->username ) );
-			$file = EE_ROOT_DIR . '/nginx/htpasswd/' . $site_auth_file_name;
-			if ( empty( trim( file_get_contents( $file ) ) ) ) {
-				$this->fs->remove( $file );
-			}
-			EE::success( sprintf( 'http auth successfully removed of user: %s for %s.', $username, $User_scope ) );
-=======
 		$global = false;
 		if ( isset( $args[0] ) && 'global' === $args[0] ) {
 			$this->site_data = (object) [ 'site_url' => $args[0] ];
@@ -220,7 +194,6 @@
 		} else {
 			$args            = auto_site_name( $args, 'auth', $command );
 			$this->site_data = get_site_info( $args, true, true, false );
->>>>>>> df878f10
 		}
 
 		return $global;
@@ -238,8 +211,8 @@
 		if ( ! empty( $global_admin_tools_auth ) ) {
 			EE::exec( sprintf( 'docker exec %s htpasswd -bc /etc/nginx/htpasswd/default_admin_tools %s %s', EE_PROXY_TYPE, $global_admin_tools_auth->username, $global_admin_tools_auth->password ) );
 		} else {
-			$this->fs->remove( EE_CONF_ROOT . '/nginx/htpasswd/default_admin_tools' );
-			$this->fs->remove( EE_CONF_ROOT . '/nginx/htpasswd/default' );
+			$this->fs->remove( EE_ROOT_DIR . '/services/nginx-proxy/htpasswd/default_admin_tools' );
+			$this->fs->remove( EE_ROOT_DIR . '/services/nginx-proxy/htpasswd/default' );
 			$auths = Auth::get_global_auths();
 
 			foreach ( $auths as $key => $auth ) {
@@ -273,7 +246,7 @@
 	 * @throws Exception
 	 */
 	private function generate_site_auth_files( string $site_url ) {
-		$site_auth_file = EE_CONF_ROOT . '/nginx/htpasswd/' . $site_url;
+		$site_auth_file = EE_ROOT_DIR . '/services/nginx-proxy/htpasswd/' . $site_url;
 		$this->fs->remove( $site_auth_file );
 
 		$auths = array_merge(
@@ -281,15 +254,8 @@
 			Auth::where( 'site_url', $site_url )
 		);
 
-<<<<<<< HEAD
-		$file         = EE_ROOT_DIR . '/nginx/vhost.d/';
-		$file         .= $global ? 'default_acl' : $this->site_data->site_url . '_acl';
-		$user_ips     = array_filter( explode( ',', $ip ), 'strlen' );
-		$existing_ips = $this->get_ips_from_file( $global );
-=======
 		foreach ( $auths as $key => $auth ) {
 			$flags = 'b';
->>>>>>> df878f10
 
 			if ( $key === 0 ) {
 				$flags = 'bc';
@@ -326,7 +292,7 @@
 	 * @throws Exception
 	 */
 	private function generate_site_whitelist( string $site_url ) {
-		$site_whitelist_file = EE_CONF_ROOT . '/nginx/vhost.d/' . $site_url . '_acl';
+		$site_whitelist_file = EE_ROOT_DIR . '/services/nginx-proxy/vhost.d/' . $site_url . '_acl';
 		$this->fs->remove( $site_whitelist_file );
 
 		$whitelists = array_column(
@@ -408,24 +374,11 @@
 	 * @param array  $assoc_args
 	 * @param string $site_url
 	 */
-<<<<<<< HEAD
-	private function get_ips_from_file( $global ) {
-
-		$file         = EE_ROOT_DIR . '/nginx/vhost.d/';
-		$file         .= $global ? 'default_acl' : $this->site_data->site_url . '_acl';
-		$existing_ips = [];
-		if ( $this->fs->exists( $file ) ) {
-			$existing_ips_in_file = array_slice( array_filter( explode( PHP_EOL, file_get_contents( $file ) ), 'trim' ), 1, - 1 );
-			foreach ( $existing_ips_in_file as $ip_in_file ) {
-				$existing_ips[] = str_replace( [ 'allow ', ';' ], '', trim( $ip_in_file ) );
-			}
-=======
 	public function update_auth( array $assoc_args, string $site_url ) {
 		$user = EE\Utils\get_flag_value( $assoc_args, 'user' );
 
 		if ( ! $user ) {
 			EE::error( 'Please provide auth user with --user flag' );
->>>>>>> df878f10
 		}
 
 		$pass = EE\Utils\get_flag_value( $assoc_args, 'pass', EE\Utils\random_password() );
